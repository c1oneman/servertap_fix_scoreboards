--- conflicted
+++ resolved
@@ -3,17 +3,8 @@
 import com.google.gson.Gson;
 import io.javalin.http.Context;
 import io.javalin.http.NotFoundResponse;
-<<<<<<< HEAD
-import io.servertap.PluginEntrypoint;
+import io.javalin.plugin.openapi.annotations.*;
 import io.servertap.api.v1.models.*;
-=======
-import io.javalin.plugin.openapi.annotations.*;
-import io.servertap.api.v1.models.Server;
-import io.servertap.api.v1.models.ServerBan;
-import io.servertap.api.v1.models.ServerHealth;
-import io.servertap.api.v1.models.Whitelist;
-import io.servertap.api.v1.models.World;
->>>>>>> 3269c637
 import org.bukkit.BanList;
 import org.bukkit.Bukkit;
 import org.bukkit.OfflinePlayer;
@@ -34,24 +25,24 @@
     private static final Logger log = Bukkit.getLogger();
 
     @OpenApi(
-        path = "/v1/ping",
-        summary = "pong!",
-        tags = {"Server"},
-        responses = {
-            @OpenApiResponse(status = "200", content = @OpenApiContent(type = "application/json"))
-        }
+            path = "/v1/ping",
+            summary = "pong!",
+            tags = {"Server"},
+            responses = {
+                    @OpenApiResponse(status = "200", content = @OpenApiContent(type = "application/json"))
+            }
     )
     public static void ping(Context ctx) {
         ctx.json("pong");
     }
 
     @OpenApi(
-        path = "/v1/server",
-        summary = "Get information about the server",
-        tags = {"Server"},
-        responses = {
-            @OpenApiResponse(status = "200", content = @OpenApiContent(from = Server.class))
-        }
+            path = "/v1/server",
+            summary = "Get information about the server",
+            tags = {"Server"},
+            responses = {
+                    @OpenApiResponse(status = "200", content = @OpenApiContent(from = Server.class))
+            }
     )
     public static void serverGet(Context ctx) {
         Server server = new Server();
@@ -122,7 +113,6 @@
         ctx.json(server);
     }
 
-<<<<<<< HEAD
     public static void saveAllWorlds(Context ctx) {
         org.bukkit.Server bukkitServer = Bukkit.getServer();
 
@@ -166,32 +156,30 @@
         }
     }
 
-=======
-    @OpenApi(
-        path = "/v1/broadcast",
-        method = HttpMethod.POST,
-        summary = "Send broadcast visible to those currently online.",
-        tags = {"Server"},
-        formParams = {
-            @OpenApiFormParam(name = "message", type = String.class)
-        },
-        responses = {
-            @OpenApiResponse(status = "200", content = @OpenApiContent(type = "application/json"))
-        }
-    )
->>>>>>> 3269c637
+    @OpenApi(
+            path = "/v1/broadcast",
+            method = HttpMethod.POST,
+            summary = "Send broadcast visible to those currently online.",
+            tags = {"Server"},
+            formParams = {
+                    @OpenApiFormParam(name = "message", type = String.class)
+            },
+            responses = {
+                    @OpenApiResponse(status = "200", content = @OpenApiContent(type = "application/json"))
+            }
+    )
     public static void broadcastPost(Context ctx) {
         Bukkit.broadcastMessage(ctx.formParam("message"));
         ctx.json("true");
     }
 
     @OpenApi(
-        path = "/v1/worlds",
-        summary = "Get information about all worlds",
-        tags = {"Server"},
-        responses = {
-            @OpenApiResponse(status = "200", content = @OpenApiContent(from = World.class, isArray = true))
-        }
+            path = "/v1/worlds",
+            summary = "Get information about all worlds",
+            tags = {"Server"},
+            responses = {
+                    @OpenApiResponse(status = "200", content = @OpenApiContent(from = World.class, isArray = true))
+            }
     )
     public static void worldsGet(Context ctx) {
         List<World> worlds = new ArrayList<>();
@@ -201,15 +189,15 @@
     }
 
     @OpenApi(
-        path = "/v1/worlds/:world",
-        summary = "Get information about a specific world",
-        tags = {"Server"},
-        pathParams = {
-            @OpenApiParam(name = "world", description = "The name of the world")
-        },
-        responses = {
-            @OpenApiResponse(status = "200", content = @OpenApiContent(from = World.class))
-        }
+            path = "/v1/worlds/:world",
+            summary = "Get information about a specific world",
+            tags = {"Server"},
+            pathParams = {
+                    @OpenApiParam(name = "world", description = "The name of the world")
+            },
+            responses = {
+                    @OpenApiResponse(status = "200", content = @OpenApiContent(from = World.class))
+            }
     )
     public static void worldGet(Context ctx) {
         UUID worldUuid = UUID.fromString(ctx.pathParam(":uuid"));
@@ -280,22 +268,17 @@
         return whitelist;
     }
 
-<<<<<<< HEAD
+    @OpenApi(
+            path = "/v1/whitelist",
+            method = HttpMethod.GET,
+            summary = "Get the whitelist",
+            tags = {"Server"},
+            responses = {
+                    @OpenApiResponse(status = "200", content = @OpenApiContent(from = Whitelist.class, isArray = true))
+            }
+    )
     public static void whitelistGet(Context ctx) {
         if (!Bukkit.getServer().hasWhitelist()) {
-=======
-    @OpenApi(
-        path = "/v1/whitelist",
-        method = HttpMethod.GET,
-        summary = "Get the whitelist",
-        tags = {"Server"},
-        responses = {
-            @OpenApiResponse(status = "200", content = @OpenApiContent(from = Whitelist.class, isArray = true))
-        }
-    )
-    public static void whitelistGet(Context ctx){
-        if(!Bukkit.getServer().hasWhitelist()){
->>>>>>> 3269c637
             // TODO: Handle Errors better
             ctx.json("error: The server has whitelist disabled");
             return;
@@ -303,25 +286,21 @@
         ctx.json(getWhitelist());
     }
 
-<<<<<<< HEAD
+    @OpenApi(
+            path = "/v1/whitelist",
+            method = HttpMethod.POST,
+            summary = "Update the whitelist",
+            description = "Possible responses are: `success`, `failed`, `Error: duplicate entry`, and `No whitelist`.",
+            tags = {"Server"},
+            formParams = {
+                    @OpenApiFormParam(name = "uuid", type = String.class),
+                    @OpenApiFormParam(name = "name", type = String.class)
+            },
+            responses = {
+                    @OpenApiResponse(status = "200", content = @OpenApiContent(type = "application/json"))
+            }
+    )
     public static void whitelistPost(Context ctx) {
-=======
-    @OpenApi(
-        path = "/v1/whitelist",
-        method = HttpMethod.POST,
-        summary = "Update the whitelist",
-        description = "Possible responses are: `success`, `failed`, `Error: duplicate entry`, and `No whitelist`.",
-        tags = {"Server"},
-        formParams = {
-                @OpenApiFormParam(name = "uuid", type = String.class),
-                @OpenApiFormParam(name = "name", type = String.class)
-        },
-        responses = {
-            @OpenApiResponse(status = "200", content = @OpenApiContent(type = "application/json"))
-        }
-    )
-    public static void whitelistPost(Context ctx){
->>>>>>> 3269c637
         //TODO: handle the event that no uuid is passed by ctx
         final org.bukkit.Server bukkitServer = Bukkit.getServer();
         if (!bukkitServer.hasWhitelist()) {
